--- conflicted
+++ resolved
@@ -1,16 +1,10 @@
 # Changelog
 
-<<<<<<< HEAD
-# v3 (2020-09-18)
-
-* Backwards Incompatible 
-  * By default dates and times will format to the `to_iso8601` functions provided by their implementation.
-
- 
-=======
-## v2.15-dev
-
->>>>>>> 9859a178
+# v3.0.0-dev
+
+* Backwards incompatible changes 
+  * By default dates and times will format to the `to_iso8601` functions provided by their implementation
+
 ## v2.14.2 (2020-04-30)
 
 * Deprecations
